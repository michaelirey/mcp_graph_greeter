--- conflicted
+++ resolved
@@ -37,13 +37,7 @@
 
     try:
         # First message - introduce yourself
-<<<<<<< HEAD
         user_input = input("\n🧑 Please introduce yourself (e.g., 'Hello, my name is Alice'): ")
-=======
-        user_input = input(
-            "\n🧑‍💻 Please introduce yourself (e.g., 'Hello, my name is Alice'): "
-        )
->>>>>>> 118e1604
         if not user_input:
             user_input = "Hello there!"
 
@@ -61,13 +55,8 @@
         # Continue the conversation
         while True:
             # Get user input
-<<<<<<< HEAD
             user_input = input("\n🧑 Your input: ")
             
-=======
-            user_input = input("\n🧑‍💻 Your message (or type 'exit' to quit): ")
-
->>>>>>> 118e1604
             # Check for exit command
             if user_input.lower() in ["exit", "quit", "bye"]:
                 print("\n👋 Thanks for using the MCP Graph Greeter Demo! Goodbye!")
