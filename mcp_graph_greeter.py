"""
MCP Graph Greeter - A LangGraph demo using Model Context Protocol for filesystem operations

This module demonstrates integrating filesystem MCP tools into a LangGraph workflow
with proper resource management and async execution patterns.
"""

from contextlib import asynccontextmanager
from typing import AsyncIterator, List, Dict, Optional
import logging
from typing_extensions import TypedDict, Annotated

from langchain_core.messages import (
    AIMessage,
    BaseMessage,
    HumanMessage,
    SystemMessage,
)
from langchain_core.tools import BaseTool
from langchain_mcp_adapters.client import MultiServerMCPClient
from langchain_mcp_adapters.tools import load_mcp_tools
from langchain_openai import ChatOpenAI
from langchain_core.runnables import RunnableConfig

from langgraph.graph import StateGraph
from langgraph.graph.message import add_messages
from langgraph.constants import END, START
from langgraph.utils.runnable import RunnableCallable
from langgraph.prebuilt.tool_node import ToolNode

# Import MCP server configuration
from config import FILESYSTEM_SERVER, OPENAI_API_KEY, LLM_MODEL_NAME

# Set up logging
logging.basicConfig(level=logging.INFO)
logger = logging.getLogger(__name__)


# Define state type
class GreeterState(TypedDict, total=False):
    """State type for the MCP graph greeter."""

    messages: Annotated[List[BaseMessage], add_messages]
    greeting: str
    file_info: str
    name: str


async def greeter(state: GreeterState, config: RunnableConfig) -> Dict:
    """
    Generate a personalized greeting and ask about files.

    Args:
        state: Current graph state
        config: Configuration for the model

    Returns:
        Updated state with greeting
    """
    # Extract input from the last human message
    messages = state["messages"]
    name = ""
    for message in reversed(messages):
        if isinstance(message, HumanMessage):
            # Extract name from input (assuming format "Hello, my name is [name]")
            content = message.content
            if "my name is" in content.lower():
                name = content.split("my name is", 1)[1].strip()
            break

    # Create a greeting
    if name:
        greeting = f"""Hello, {name}! Nice to meet you!

I'm a filesystem assistant that can help you explore your files and directories.
Try asking me something like:
- "What files are in the current directory?"
- "Show me the contents of a specific file"
- "Create a new file for me"

What would you like to know about your filesystem?"""
    else:
        greeting = """Hello there! I'm a filesystem assistant that can help you explore your files and directories.

Try asking me something like:
- "What files are in the current directory?"
- "Show me the contents of a specific file"
- "Create a new file for me"

What would you like to know about your filesystem?"""
<<<<<<< HEAD
    
    # Create response message and append to history
    response = AIMessage(content=greeting)

    # Return updated state with full message history
=======

    # Create response message
    response = AIMessage(content=greeting)

    # Return updated state
>>>>>>> 118e1604
    logger.info(f"Generated greeting: {greeting}")
    return {
        "messages": messages + [response],
        "greeting": greeting,
        "name": name if name else "User",
    }


def should_continue(state: GreeterState) -> str:
    """
    Determine if we should continue to tools or end.

    Args:
        state: Current state of the graph

    Returns:
        Next node to execute: "tools" or "respond"
    """
    # Check if the last message has tool calls
    messages = state["messages"]
    last_message = messages[-1]

    # If the last message has tool calls, continue to tools
    if isinstance(last_message, AIMessage) and getattr(
        last_message, "tool_calls", None
    ):
        return "tools"
    # Otherwise proceed to respond (no more processing needed)
    return "respond"


async def respond(state: GreeterState, config: RunnableConfig) -> Dict:
    """
    Final response node, just passes through messages.

    Args:
        state: Current graph state
        config: Configuration for the model

    Returns:
        Unchanged state
    """
    # This node doesn't modify the state, just a passthrough
    logger.info("Final response node reached")
    return {}


def build_greeter_graph(tools: List[BaseTool]) -> StateGraph:
    """
    Build a greeter graph with the provided filesystem tools.

    Args:
        tools: List of filesystem tools to use

    Returns:
        A compiled graph ready to use
    """
    # Initialize the model with tools bound using config values
    model = ChatOpenAI(
        model=LLM_MODEL_NAME, api_key=OPENAI_API_KEY if OPENAI_API_KEY else None
    )
    model_with_tools = model.bind_tools(tools)

    # Define the system prompt
    system_prompt = """You are a helpful filesystem assistant that can help users navigate and manage their files.
    You can provide information about files, read file contents, create new files, and more.

    When asked about directories, provide a clear listing of files and subdirectories.
    When asked about file contents, provide the contents in a nicely formatted way.
    When creating files, confirm the creation and provide the file path.

    Always be friendly, helpful, and focused on filesystem operations.
    """

    # Define the agent function
    def agent(state: GreeterState, config: RunnableConfig) -> Dict:
        """Call the model with tools to respond to filesystem queries."""
        messages = state["messages"]

        # Add system message if not already present
        if not any(isinstance(msg, SystemMessage) for msg in messages):
            messages = [SystemMessage(content=system_prompt)] + messages

        response = model_with_tools.invoke(messages, config)
        return {"messages": [response]}

    # Async version of agent
    async def async_agent(state: GreeterState, config: RunnableConfig) -> Dict:
        """Async version of the agent function."""
        messages = state["messages"]

        # Add system message if not already present
        if not any(isinstance(msg, SystemMessage) for msg in messages):
            messages = [SystemMessage(content=system_prompt)] + messages

        response = await model_with_tools.ainvoke(messages, config)
        return {"messages": [response]}

    # Create the graph
    workflow = StateGraph(GreeterState)

    # Add nodes
    workflow.add_node("greeter", greeter)
    workflow.add_node("agent", RunnableCallable(agent, async_agent))
    workflow.add_node("respond", respond)

    # Add tools node
    tool_node = ToolNode(tools)
    workflow.add_node("tools", tool_node)

    # Add edges
    workflow.add_edge(START, "greeter")
    workflow.add_edge("greeter", "agent")

    # Add conditional edges for the agent
    workflow.add_conditional_edges(
        "agent", should_continue, {"tools": "tools", "respond": "respond"}
    )

    # Add edge from tools back to agent
    workflow.add_edge("tools", "agent")

    # Add edge from respond to end
    workflow.add_edge("respond", END)

    # Compile the graph
    return workflow.compile()


@asynccontextmanager
async def mcp_graph_greeter() -> AsyncIterator:
    """
    Create a filesystem graph greeter with async context management.

    This function:
    1. Initializes the MCP client and connects to the MCP server using session
    2. Creates a LangGraph workflow with the model and filesystem tools
    3. Yields the graph for use
    4. Ensures the MCP session is properly closed

    Follows the recommended pattern from langchain-mcp-adapters 0.1.0.

    Yields:
        A configured LangGraph for filesystem operations
    """
    # Create MCP client (not using it as a context manager)
    client = MultiServerMCPClient(FILESYSTEM_SERVER)

    # Use the client's session method for the filesystem server
    async with client.session("filesystem") as session:
        # Get tools using the load_mcp_tools function
        try:
            filesystem_tools = await load_mcp_tools(session)
            logger.info(f"Loaded {len(filesystem_tools)} filesystem tools")

            # Create the graph with the tools
            graph = build_greeter_graph(filesystem_tools)
            logger.info("MCP Graph Greeter created successfully")

            # Yield the graph - the session will remain active during this context
            yield graph
        except Exception as e:
            logger.error(f"Error creating MCP Graph Greeter: {str(e)}")
            raise
        finally:
            # Clean up is handled by async context manager of the session
            logger.info("MCP Graph Greeter closed")


async def invoke_greeter(
    message: str,
    context_messages: Optional[List[BaseMessage]] = None,
) -> List[BaseMessage]:
    """
    Invoke the MCP Graph Greeter with a message.

    Args:
        message: User's message
        context_messages: Optional list of previous messages for context

    Returns:
        The complete conversation history
    """
    try:
        # Create the graph with the async context manager
        async with mcp_graph_greeter() as graph:
            # Prepare initial messages
            messages = []

            # Add context messages if provided
            if context_messages:
                messages.extend(context_messages)

            # Add the human message
            messages.append(HumanMessage(content=message))

            # Create initial state
            initial_state = {
                "messages": messages,
                "greeting": "",
                "file_info": "",
                "name": "",
            }

            # Run the graph asynchronously
            result = await graph.ainvoke(initial_state)
            logger.info("Graph execution completed successfully")
            return result["messages"]

    except Exception as e:
        # Log the error
        logger.error(f"Error running MCP Graph Greeter: {str(e)}")
        import traceback

        logger.error(f"Traceback: {traceback.format_exc()}")

        # Return a simple message with the error
        return [HumanMessage(content=message), AIMessage(content=f"Error: {str(e)}")]


@asynccontextmanager
async def graph_factory():
    """
    Graph factory function for LangGraph CLI.

    This function is the entry point configured in langgraph.json.
    It creates and yields the MCP Graph Greeter for the CLI to use.

    Yields:
        A configured LangGraph for filesystem operations
    """
    logger.info("Initializing MCP Graph Greeter for LangGraph CLI")

    # Create MCP client (not using it as a context manager)
    client = MultiServerMCPClient(FILESYSTEM_SERVER)

    try:
        # Use the client's session method for the filesystem server
        async with client.session("filesystem") as session:
            # Get tools using the load_mcp_tools function
            filesystem_tools = await load_mcp_tools(session)
            logger.info(f"Loaded {len(filesystem_tools)} filesystem tools")

            # Create the graph with the tools
            graph = build_greeter_graph(filesystem_tools)
            logger.info("MCP Graph Greeter created successfully")

            # Yield the graph - the session will remain active during this context
            yield graph
    except Exception as e:
        logger.error(f"Error creating MCP Graph Greeter: {str(e)}")
        raise
    finally:
        logger.info("MCP Graph Greeter factory closing")<|MERGE_RESOLUTION|>--- conflicted
+++ resolved
@@ -88,19 +88,10 @@
 - "Create a new file for me"
 
 What would you like to know about your filesystem?"""
-<<<<<<< HEAD
-    
     # Create response message and append to history
     response = AIMessage(content=greeting)
 
     # Return updated state with full message history
-=======
-
-    # Create response message
-    response = AIMessage(content=greeting)
-
-    # Return updated state
->>>>>>> 118e1604
     logger.info(f"Generated greeting: {greeting}")
     return {
         "messages": messages + [response],
